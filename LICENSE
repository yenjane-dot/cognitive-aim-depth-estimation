--- conflicted
+++ resolved
@@ -1,10 +1,6 @@
-<<<<<<< HEAD
 MIT License
 
-Copyright (c) 2024 Jianyan, Zunyi Normal University
-=======
 Copyright (c) 2025 Jianyan, Zunyi Normal University
->>>>>>> 40faa058
 
 Permission is hereby granted, free of charge, to any person obtaining a copy
 of this software and associated documentation files (the "Software"), to deal
